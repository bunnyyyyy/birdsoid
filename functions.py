# functions.py | function definitions
# Copyright (C) 2019  EraserBird, person_v1.32, hmmm

# This program is free software: you can redistribute it and/or modify
# it under the terms of the GNU General Public License as published by
# the Free Software Foundation, either version 3 of the License, or
# (at your option) any later version.

# This program is distributed in the hope that it will be useful,
# but WITHOUT ANY WARRANTY; without even the implied warranty of
# MERCHANTABILITY or FITNESS FOR A PARTICULAR PURPOSE.  See the
# GNU General Public License for more details.

# You should have received a copy of the GNU General Public License
# along with this program.  If not, see <https://www.gnu.org/licenses/>.

import asyncio
import contextlib
import difflib
import os
import string
import urllib.parse
import random
from functools import partial
from io import BytesIO
from mimetypes import guess_all_extensions, guess_extension
from sentry_sdk import capture_exception

import time
import aiohttp
import discord
import eyed3
from PIL import Image
import pickle

from data.data import (GenericError, database, logger, sciBirdListMaster, 
                       sciSongBirdsMaster, states, screech_owls)

# Macaulay URL definitions
TAXON_CODE_URL = "https://search.macaulaylibrary.org/api/v1/find/taxon?q={}"
CATALOG_URL = (
    "https://search.macaulaylibrary.org/catalog.json?searchField=species" +
    "&taxonCode={}&count={}&mediaType={}&sex={}&age={}&behavior={}&qua=3,4,5"
)
SCINAME_URL = "https://api.ebird.org/v2/ref/taxonomy/ebird?fmt=json&species={}"
COUNT = 20  # set this to include a margin of error in case some urls throw error code 476 due to still being processed

# Valid file types
valid_image_extensions = {"jpg", "png", "jpeg", "gif"}
valid_audio_extensions = {"mp3", "wav"}

async def channel_setup(ctx):
    """Sets up a new discord channel.
    
    `ctx` - Discord context object
    """
    logger.info("checking channel setup")
    if database.exists(f"channel:{str(ctx.channel.id)}"):
        logger.info("channel data ok")
    else:
        database.hmset(
            f"channel:{str(ctx.channel.id)}", {
                "bird": "",
                "answered": 1,
                "sBird": "",
                "sAnswered": 1,
                "goatsucker": "",
                "gsAnswered": 1,
                "prevJ": 20,
                "prevB": "",
                "prevS": "",
                "prevK": 20
            }
        )
        # true = 1, false = 0, index 0 is last arg, prevJ is 20 to define as integer
        logger.info("channel data added")
        await ctx.send("Ok, setup! I'm all ready to use!")

    if database.zscore("score:global", str(ctx.channel.id)) is not None:
        logger.info("channel score ok")
    else:
        database.zadd("score:global", {str(ctx.channel.id): 0})
        logger.info("channel score added")

async def user_setup(ctx):
    """Sets up a new discord user for score tracking.
    
    `ctx` - Discord context object
    """
    logger.info("checking user data")
    if database.zscore("users:global", str(ctx.author.id)) is not None:
        logger.info("user global ok")
    else:
        database.zadd("users:global", {str(ctx.author.id): 0})
        logger.info("user global added")
        await ctx.send("Welcome <@" + str(ctx.author.id) + ">!")

    #Add streak
    if (database.zscore("streak:global", str(ctx.author.id)) is not None) and (
            database.zscore("streak.max:global", str(ctx.author.id)) is not None):
        logger.info("user streak in already")
    else:
        database.zadd("streak:global", {str(ctx.author.id): 0})
        database.zadd("streak.max:global",{str(ctx.author.id): 0})
        logger.info("added streak")

    if ctx.guild is not None:
        logger.info("no dm")
        if database.zscore(f"users.server:{ctx.guild.id}", str(ctx.author.id)) is not None:
            server_score = database.zscore(f"users.server:{ctx.guild.id}", str(ctx.author.id))
            global_score = database.zscore("users:global", str(ctx.author.id))
            if server_score is global_score:
                logger.info("user server ok")
            else:
                database.zadd(f"users.server:{ctx.guild.id}", {str(ctx.author.id): global_score})
        else:
            score = int(database.zscore("users:global", str(ctx.author.id)))
            database.zadd(f"users.server:{ctx.guild.id}", {str(ctx.author.id): score})
            logger.info("user server added")
    else:
        logger.info("dm context")

async def bird_setup(ctx, bird: str):
    """Sets up a new bird for incorrect tracking.
    
    `ctx` - Discord context object
    `bird` - bird to setup
    """
    logger.info("checking bird data")
    if database.zscore("incorrect:global", string.capwords(str(bird))) is not None:
        logger.info("bird global ok")
    else:
        database.zadd("incorrect:global", {string.capwords(str(bird)): 0})
        logger.info("bird global added")

    if database.zscore(f"incorrect.user:{ctx.author.id}", string.capwords(str(bird))) is not None:
        logger.info("bird user ok")
    else:
        database.zadd(f"incorrect.user:{ctx.author.id}", {string.capwords(str(bird)): 0})
        logger.info("bird user added")

    if ctx.guild is not None:
        logger.info("no dm")
        if database.zscore(f"incorrect.server:{ctx.guild.id}", string.capwords(str(bird))) is not None:
            logger.info("bird server ok")
        else:
            database.zadd(f"incorrect.server:{ctx.guild.id}", {string.capwords(str(bird)): 0})
            logger.info("bird server added")
    else:
        logger.info("dm context")

    if database.exists(f"session.data:{str(ctx.author.id)}"):
        logger.info("session in session")
        if database.zscore(f"session.incorrect:{ctx.author.id}", string.capwords(str(bird))) is not None:
            logger.info("bird session ok")
        else:
            database.zadd(f"session.incorrect:{ctx.author.id}", {string.capwords(str(bird)): 0})
            logger.info("bird session added")
    else:
        logger.info("no session")

# Function to run on error
def error_skip(ctx):
    """Skips the current bird.
    
    Passed to send_bird() as on_error to skip the bird when an error occurs to prevent error loops.
    """
    logger.info("ok")
    database.hset(f"channel:{str(ctx.channel.id)}", "bird", "")
    database.hset(f"channel:{str(ctx.channel.id)}", "answered", "1")

def error_skip_song(ctx):
    """Skips the current song.
    
    Passed to send_birdsong() as on_error to skip the bird when an error occurs to prevent error loops.
    """
    logger.info("ok")
    database.hset(f"channel:{str(ctx.channel.id)}", "sBird", "")
    database.hset(f"channel:{str(ctx.channel.id)}", "sAnswered", "1")

def error_skip_goat(ctx):
    """Skips the current goatsucker.
    
    Passed to send_bird() as on_error to skip the bird when an error occurs to prevent error loops.
    """
    logger.info("ok")
    database.hset(f"channel:{str(ctx.channel.id)}", "goatsucker", "")
    database.hset(f"channel:{str(ctx.channel.id)}", "gsAnswered", "1")

def check_state_role(ctx) -> list:
    """Returns a list of state roles a user has.
    
    `ctx` - Discord context object
    """
    logger.info("checking roles")
    user_states = []
    if ctx.guild is not None:
        logger.info("server context")
        user_role_names = [role.name.lower() for role in ctx.author.roles]
        for state in list(states.keys()):
            # gets similarities
            if len(set(user_role_names).intersection(set(states[state]["aliases"]))) is not 0:
                user_states.append(state)
    else:
        logger.info("dm context")
    logger.info(f"user roles: {user_states}")
    return user_states

async def get_sciname(bird: str, session=None) -> str:
    """Returns the scientific name of a bird.

    Scientific names are found using the eBird API from the Cornell Lab of Ornithology,
    using `SCINAME_URL` to fetch data.
    Raises a `GenericError` if a scientific name is not found or an HTTP error occurs.

    `bird` (str) - common/scientific name of the bird you want to look up\n
    `session` (optional) - an aiohttp client session
    """
    logger.info(f"getting sciname for {bird}")
    async with contextlib.AsyncExitStack() as stack:
        if session is None:
            session = await stack.enter_async_context(aiohttp.ClientSession())
        try:
            code = await get_taxon(bird, session)
        except GenericError as e:
            if e.code == 111:
                code = bird
            else:
                raise

        sciname_url = SCINAME_URL.format(urllib.parse.quote(code))
        async with session.get(sciname_url) as sciname_response:
            if sciname_response.status != 200:
                raise GenericError(
                    f"An http error code of {sciname_response.status} occured" +
                    f" while fetching {sciname_url} for {code}",
                    code=201
                )
            sciname_data = await sciname_response.json()
            try:
                sciname = sciname_data[0]["sciName"]
            except IndexError:
                raise GenericError(f"No sciname found for {code}", code=111)
    logger.info(f"sciname: {sciname}")
    return sciname

async def get_taxon(bird: str, session=None) -> str:
    """Returns the taxonomic code of a bird.

    Taxonomic codes are used by the Cornell Lab of Ornithology to identify species of birds.
    This function uses the Macaulay Library's internal API to fetch the taxon code
    from the common or scientific name, using `TAXON_CODE_URL`.
    Raises a `GenericError` if a code is not found or if an HTTP error occurs.

    `bird` (str) - common/scientific name of bird you want to look up\n
    `session` (optional) - an aiohttp client session
    """
    logger.info(f"getting taxon code for {bird}")
    async with contextlib.AsyncExitStack() as stack:
        if session is None:
            session = await stack.enter_async_context(aiohttp.ClientSession())
        taxon_code_url = TAXON_CODE_URL.format(urllib.parse.quote(bird.replace("-", " ").replace("'s", "")))
        async with session.get(taxon_code_url) as taxon_code_response:
            if taxon_code_response.status != 200:
                raise GenericError(
                    f"An http error code of {taxon_code_response.status} occured" +
                    f" while fetching {taxon_code_url} for {bird}",
                    code=201
                )
            taxon_code_data = await taxon_code_response.json()
            try:
                logger.info(f"raw data: {taxon_code_data}")
                taxon_code = taxon_code_data[0]["code"]
                logger.info(f"first item: {taxon_code_data[0]}")
                if len(taxon_code_data) > 1:
                    logger.info("entering check")
                    for item in taxon_code_data:
                        logger.info(f"checking: {item}")
                        if spellcheck(item["name"].split(" - ")[0], bird,
                                      4) or spellcheck(item["name"].split(" - ")[1], bird, 4):
                            logger.info("ok")
                            taxon_code = item["code"]
                            break
                        logger.info("fail")
            except IndexError:
                raise GenericError(f"No taxon code found for {bird}", code=111)
    logger.info(f"taxon code: {taxon_code}")
    return taxon_code

def _black_and_white(input_image_path) -> BytesIO:
    """Returns a black and white version of an image.

    Output type is a file object (BytesIO).

    `input_image_path` - path to image (string) or file object
    """
    logger.info("black and white")
    with Image.open(input_image_path) as color_image:
        bw = color_image.convert('L')
        final_buffer = BytesIO()
        bw.save(final_buffer, "png")
    final_buffer.seek(0)
    return final_buffer

def session_increment(ctx, item: str, amount: int):
    """Increments the value of a database hash field by `amount`.

    `ctx` - Discord context object\n
    `item` - hash field to increment (see data.py for details,
    possible values include correct, incorrect, total)\n
    `amount` (int) - amount to increment by, usually 1
    """
    logger.info(f"incrementing {item} by {amount}")
    value = int(database.hget(f"session.data:{ctx.author.id}", item))
    value += int(amount)
    database.hset(f"session.data:{ctx.author.id}", item, str(value))

def incorrect_increment(ctx, bird: str, amount: int):
    """Increments the value of an incorrect bird by `amount`.

    `ctx` - Discord context object\n
    `bird` - bird that was incorrect\n
    `amount` (int) - amount to increment by, usually 1
    """
    logger.info(f"incrementing incorrect {bird} by {amount}")
    database.zincrby("incorrect:global", amount, str(bird))
    database.zincrby(f"incorrect.user:{ctx.author.id}", amount, str(bird))
    if ctx.guild is not None:
        logger.info("no dm")
        database.zincrby(f"incorrect.server:{ctx.guild.id}", amount, str(bird))
    else:
        logger.info("dm context")
    if database.exists(f"session.data:{str(ctx.author.id)}"):
        logger.info("session in session")
        database.zincrby(f"session.incorrect:{ctx.author.id}", amount, str(bird))
    else:
        logger.info("no session")

def score_increment(ctx, amount: int):
    """Increments the score of a user by `amount`.

    `ctx` - Discord context object\n
    `amount` (int) - amount to increment by, usually 1
    """
    logger.info(f"incrementing score by {amount}")
    database.zincrby("score:global", amount, str(ctx.channel.id))
    database.zincrby("users:global", amount, str(ctx.author.id))
    if ctx.guild is not None:
        logger.info("no dm")
        database.zincrby(f"users.server:{ctx.guild.id}", amount, str(ctx.author.id))
    else:
        logger.info("dm context")
    if database.exists(f"race.data:{str(ctx.channel.id)}"):
        logger.info("race in session")
        database.zincrby(f"race.scores:{str(ctx.channel.id)}", amount, str(ctx.author.id))

def owner_check(ctx) -> bool:
    """Check to see if the user is the owner of the bot."""
    owners = set(str(os.getenv("ids")).split(","))
    return str(ctx.author.id) in owners


async def send_bird(ctx, bird: str, on_error=None, message=None, addOn="", bw=False):
    """Gets a bird picture and sends it to the user.

    `ctx` - Discord context object\n
    `bird` (str) - bird picture to send\n
    `on_error` (function)- function to run when an error occurs\n
    `message` (str) - text message to send before bird picture\n
    `addOn` (str) - string to append to search for female/juvenile birds\n
    `bw` (bool) - whether the image should be black and white (converts with `_black_and_white()`)
    """
    if bird == "":
        logger.error("error - bird is blank")
        await ctx.send("**There was an error fetching birds.**\n*Please try again.*")
        if on_error is not None:
            on_error(ctx)
        return

    # add special condition for screech owls
    # since screech owl is a genus and SciOly
    # doesn't specify a species
    if bird == "Screech Owl":
        logger.info("choosing specific Screech Owl")
        bird = random.choice(screech_owls)

    delete = await ctx.send("**Fetching.** This may take a while.")
    # trigger "typing" discord message
    await ctx.trigger_typing()

    try:
        response = await get_image(ctx, bird, addOn)
    except GenericError as e:
        await delete.delete()
        await ctx.send(f"**An error has occurred while fetching images.**\n*Please try again.*\n**Reason:** {str(e)}")
        logger.exception(e)
        if on_error is not None:
            on_error(ctx)
        return

    filename = str(response[0])
    extension = str(response[1])
    statInfo = os.stat(filename)
    if statInfo.st_size > 4000000:  # another filesize check (4mb)
        await delete.delete()
        await ctx.send("**Oops! File too large :(**\n*Please try again.*")
    else:
        if bw:
            # prevent the black and white conversion from blocking
            loop = asyncio.get_running_loop()
            fn = partial(_black_and_white, filename)
            file_stream = await loop.run_in_executor(None, fn)
        else:
            file_stream = filename

        if message is not None:
            await ctx.send(message)

        # change filename to avoid spoilers
        file_obj = discord.File(file_stream, filename=f"bird.{extension}")
        await ctx.send(file=file_obj)
        await delete.delete()

async def send_birdsong(ctx, bird:str, on_error=None, message=None):
    """Gets a bird sound and sends it to the user.

    `ctx` - Discord context object\n
    `bird` (str) - bird picture to send\n
    `on_error` (function) - function to run when an error occurs\n
    `message` (str) - text message to send before bird picture
    """
    if bird == "":
        logger.error("error - bird is blank")
        await ctx.send("**There was an error fetching birds.**\n*Please try again.*")
        if on_error is not None:
            on_error(ctx)
        return

    delete = await ctx.send("**Fetching.** This may take a while.")
    # trigger "typing" discord message
    await ctx.trigger_typing()

    try:
        response = await get_song(ctx, bird)
    except GenericError as e:
        await delete.delete()
        await ctx.send(f"**An error has occurred while fetching songs.**\n*Please try again.*\n**Reason:** {str(e)}")
        logger.exception(e)
        if on_error is not None:
            on_error(ctx)
        return

    filename = str(response[0])
    extension = str(response[1])

    # remove spoilers in tag metadata
    audioFile = eyed3.load(filename)
    if audioFile is not None and audioFile.tag is not None:
        audioFile.tag.remove(filename)

    statInfo = os.stat(filename)
    if statInfo.st_size > 4000000:  # another filesize check (4mb)
        await delete.delete()
        await ctx.send("**Oops! File too large :(**\n*Please try again.*")
    else:
        with open(filename, 'rb') as img:
            if message is not None:
                await ctx.send(message)
            # change filename to avoid spoilers
            await ctx.send(file=discord.File(img, filename="bird." + extension))
            await delete.delete()

async def get_image(ctx, bird, addOn=None):
    """Chooses an image from a list of images.

    This function chooses a valid image to pass to send_bird().
    Valid images are based on file extension and size. (8mb discord limit)

    Returns a list containing the file path and extension type.

    `ctx` - Discord context object\n
    `bird` (str) - bird to get image of\n
    `addOn` (str) - string to append to search for female/juvenile birds\n
    """

    # fetch scientific names of birds
    try:
        sciBird = await get_sciname(bird)
    except GenericError:
        sciBird = bird
    images = await get_files(sciBird, "images", addOn)
    logger.info("images: " + str(images))
    prevJ = int(str(database.hget(f"channel:{str(ctx.channel.id)}", "prevJ"))[2:-1])
    # Randomize start (choose beginning 4/5ths in case it fails checks)
    if images:
        j = (prevJ + 1) % len(images)
        logger.debug("prevJ: " + str(prevJ))
        logger.debug("j: " + str(j))

        for x in range(0, len(images)):  # check file type and size
            y = (x + j) % len(images)
            image_link = images[y]
            extension = image_link.split('.')[-1]
            logger.debug("extension: " + str(extension))
            statInfo = os.stat(image_link)
            logger.debug("size: " + str(statInfo.st_size))
            if extension.lower() in valid_image_extensions and statInfo.st_size < 4000000:  # keep files less than 4mb
                logger.info("found one!")
                break
            elif y == prevJ:
                j = (j + 1) % (len(images))
                raise GenericError("No Valid Images Found", code=999)

        database.hset(f"channel:{str(ctx.channel.id)}", "prevJ", str(j))
    else:
        raise GenericError("No Images Found", code=100)

    return [image_link, extension]

async def get_song(ctx, bird):
    """Chooses a song from a list of songs.

    This function chooses a valid song to pass to send_birdsong().
    Valid songs are based on file extension and size. (8mb discord limit)

    Returns a list containing the file path and extension type.

    `ctx` - Discord context object\n
    `bird` (str) - bird to get song of
    """

    # fetch scientific names of birds
    try:
        sciBird = await get_sciname(bird)
    except GenericError:
        sciBird = bird
    songs = await get_files(sciBird, "songs")
    logger.info("songs: " + str(songs))
    prevK = int(str(database.hget(f"channel:{str(ctx.channel.id)}", "prevK"))[2:-1])
    if songs:
        k = (prevK + 1) % len(songs)
        logger.debug("prevK: " + str(prevK))
        logger.debug("k: " + str(k))

        for x in range(k, len(songs)):  # check file type and size
            song_link = songs[x]
            extension = song_link.split('.')[-1]
            logger.debug("extension: " + str(extension))
            statInfo = os.stat(song_link)
            logger.debug("size: " + str(statInfo.st_size))
            if extension.lower() in valid_audio_extensions and statInfo.st_size < 4000000:  # keep files less than 4mb
                logger.info("found one!")
                break
            elif x == len(songs) - 1:
                k = (k + 1) % (len(songs))
                raise GenericError("No Valid Songs Found", code=999)

        database.hset(f"channel:{str(ctx.channel.id)}", "prevK", str(k))
    else:
        raise GenericError("No Songs Found", code=100)

    return [song_link, extension]

async def get_files(sciBird, media_type, addOn=""):
    """Returns a list of image/song filenames.

    This function also does cache management,
    looking for files in the cache for media and
    downloading images to the cache if not found.

    `sciBird` (str) - scientific name of bird\n
    `media_type` (str) - type of media (images/songs)\n
    `addOn` (str) - string to append to search for female/juvenile birds\n
    """
    directory = f"cache/{media_type}/{sciBird}{addOn}/"
    try:
        logger.info("trying")
        files_dir = os.listdir(directory)
        logger.info(directory)
        if not files_dir:
            raise GenericError("No Files", code=100)
        return [f"{directory}{path}" for path in files_dir]
    except (FileNotFoundError, GenericError):
        logger.info("fetching files")
        # if not found, fetch images
        logger.info("scibird: " + str(sciBird))
        return await download_media(sciBird, media_type, addOn, directory)

async def download_media(bird, media_type, addOn="", directory=None, session=None):
    """Returns a list of filenames downloaded from Macaulay Library.
    
    This function manages the download helpers to fetch images from Macaulay.

    `bird` (str) - scientific name of bird\n
    `media_type` (str) - type of media (images/songs)\n
    `addOn` (str) - string to append to search for female/juvenile birds\n
    `directory` (str) - relative path to bird directory\n
    `session` (aiohttp ClientSession)
    """
    if directory is None:
        directory = f"cache/{media_type}/{bird}{addOn}/"

    if addOn == "female":
        sex = "f"
    else:
        sex = ""

    if addOn == "juvenile":
        age = "j"
    else:
        age = ""

    if media_type == "images":
        media = "p"
    elif media_type == "songs":
        media = "a"

    async with contextlib.AsyncExitStack() as stack:
        if session is None:
            session = await stack.enter_async_context(aiohttp.ClientSession())
        urls = await _get_urls(session, bird, media, sex, age)
        if not os.path.exists(directory):
            os.makedirs(directory)
        paths = [f"{directory}{i}" for i in range(len(urls))]
        filenames = await asyncio.gather(*(_download_helper(path, url, session) for path, url in zip(paths, urls)))
        logger.info(f"downloaded {media_type} for {bird}")
        logger.info(f"filenames: {filenames}")
        return filenames

async def _get_urls(session, bird, media_type, sex="", age="", sound_type=""):
    """Returns a list of urls to Macaulay Library media.

    The amount of urls returned is specified in `COUNT`. 
    Media URLs are fetched using Macaulay Library's internal JSON API, 
    with `CATALOG_URL`. Raises a `GenericError` if fails.\n
    Some urls may return an error code of 476 (because it is still being processed), 
    if so, ignore that url.

    `session` (aiohttp ClientSession)\n
    `bird` (str) - can be either common name or scientific name\n
    `media_type` (str) - either `p` for pictures, `a` for audio, or `v` for video\n
    `sex` (str) - `m`, `f`, or blank\n
    `age` (str) - `a` for adult, `j` for juvenile, `i` for immature (may not have many), or blank\n
    `sound_type` (str) - `s` for song, `c` for call, or blank\n
    """
    logger.info(f"getting file urls for {bird}")
    taxon_code = await get_taxon(bird, session)
    catalog_url = CATALOG_URL.format(taxon_code, COUNT, media_type, sex, age, sound_type)
    async with session.get(catalog_url) as catalog_response:
        if catalog_response.status != 200:
            raise GenericError(
                f"An http error code of {catalog_response.status} occured " +
                f"while fetching {catalog_url} for a {'image'if media_type=='p' else 'song'} for {bird}",
                code=201
            )
        catalog_data = await catalog_response.json()
        content = catalog_data["results"]["content"]
        urls = [data["mediaUrl"] for data in content]
        return urls

async def _download_helper(path, url, session):
    """Downloads media from the given URL.

    Returns the file path to the downloaded item.

    `path` (str) - path with filename of location to download, no extension\n
    `url` (str) - url to the item to be downloaded\n
    `session` (aiohttp ClientSession)
    """
    try:
        async with session.get(url) as response:
            # from https://stackoverflow.com/questions/29674905/convert-content-type-header-into-file-extension
            content_type = response.headers['content-type'].partition(';')[0].strip()
            if content_type.partition("/")[0] == "image":
                try:
                    ext = "." + \
                                                      (set(ext[1:] for ext in guess_all_extensions(
                        content_type)).intersection(valid_image_extensions)).pop()
                except KeyError:
                    raise GenericError(f"No valid extensions found. Extensions: {guess_all_extensions(content_type)}")

            elif content_type.partition("/")[0] == "audio":
                try:
                    ext = "." + (
                        set(ext[1:] for ext in guess_all_extensions(content_type)).intersection(valid_audio_extensions)
                    ).pop()
                except KeyError:
                    raise GenericError(f"No valid extensions found. Extensions: {guess_all_extensions(content_type)}")

            else:
                ext = guess_extension(content_type)  # type: ignore
                if ext is None:
                    raise GenericError(f"No extensions found.")

            filename = f"{path}{ext}"
            # from https://stackoverflow.com/questions/38358521/alternative-of-urllib-urlretrieve-in-python-3-5
            with open(filename, 'wb') as out_file:
                block_size = 1024 * 8
                while True:
                    block = await response.content.read(block_size)  # pylint: disable=no-member
                    if not block:
                        break
                    out_file.write(block)
            return filename
    except aiohttp.ClientError as e:
        logger.info(f"Client Error with url {url} and path {path}")
        capture_exception(e)
        raise

async def precache():
<<<<<<< HEAD
    """Downloads all images and songs.

    This function downloads all images and songs in the bird lists,
    including females and juveniles.

    This function is run with a task every 24 hours.
    """
=======
    start = time.time()
>>>>>>> 698fa5f1
    timeout = aiohttp.ClientTimeout(total=10 * 60)
    conn = aiohttp.TCPConnector(limit=100)
    async with aiohttp.ClientSession(connector=conn, timeout=timeout) as session:
        logger.info("Starting cache")
        await asyncio.gather(*(download_media(bird, "images", session=session) for bird in sciBirdListMaster))
        logger.info("Starting females")
        await asyncio.gather(
            *(download_media(bird, "images", addOn="female", session=session) for bird in sciBirdListMaster)
        )
        logger.info("Starting juveniles")
        await asyncio.gather(
            *(download_media(bird, "images", addOn="juvenile", session=session) for bird in sciBirdListMaster)
        )
        logger.info("Starting songs")
        await asyncio.gather(*(download_media(bird, "songs", session=session) for bird in sciSongBirdsMaster))
    end = time.time()
    logger.info(f"Images Cached in {end-start} sec.")

def cleanup(string):
    """Cleans up strings returned from the REDIS database."""
    return str(string)[2:-1]

async def backup_all():
    """Backs up the database to a file.
    
    This function serializes all data in the REDIS database
    into a file in the `backups` directory.

    This function is run with a task every 6 hours and sends the files
    to a specified discord channel.
    """
    logger.info("Starting Backup")
    logger.info("Creating Dump")
    keys = list(map(cleanup, database.keys()))
    dump = []
    for key in keys:
        dump.append(database.dump(key))
    logger.info("Finished Dump")
    logger.info("Writing To File")
    try:
        os.mkdir("backups")
        logger.info("Created backups directory")
    except FileExistsError:
        logger.info("Backups directory exists")
    with open("backups/dump.dump", 'wb') as f:
        with open("backups/keys.txt", 'w') as k:
            for i, item in enumerate(dump):
                pickle.dump(item, f)
                k.write(f"{keys[i]}\n")
    logger.info("Backup Finished")

def spellcheck(worda, wordb, cutoff=3):
    """Checks if two words are close to each other.
    
    `worda` (str) - first word to compare
    `wordb` (str) - second word to compare
    `cutoff` (int) - allowed difference amount
    """
    worda = worda.lower().replace("-", " ").replace("'", "")
    wordb = wordb.lower().replace("-", " ").replace("'", "")
    shorterword = min(worda, wordb, key=len)
    if worda != wordb:
        if len(list(difflib.Differ().compare(worda, wordb))) - len(shorterword) >= cutoff:
            return False
    return True<|MERGE_RESOLUTION|>--- conflicted
+++ resolved
@@ -708,7 +708,6 @@
         raise
 
 async def precache():
-<<<<<<< HEAD
     """Downloads all images and songs.
 
     This function downloads all images and songs in the bird lists,
@@ -716,9 +715,7 @@
 
     This function is run with a task every 24 hours.
     """
-=======
     start = time.time()
->>>>>>> 698fa5f1
     timeout = aiohttp.ClientTimeout(total=10 * 60)
     conn = aiohttp.TCPConnector(limit=100)
     async with aiohttp.ClientSession(connector=conn, timeout=timeout) as session:
