--- conflicted
+++ resolved
@@ -355,59 +355,7 @@
 
         database.hset(f"channel:{ctx.channel.id}", "prevJ", str(j))
     else:
-<<<<<<< HEAD
         raise GenericError(f"No {media_type.title()} Found", code=100)
-=======
-        raise GenericError("No Images Found", code=100)
-
-    return [image_link, extension]
-
-
-async def get_song(ctx, bird):
-    """Chooses a song from a list of songs.
-
-    This function chooses a valid song to pass to send_birdsong().
-    Valid songs are based on file extension and size. (8mb discord limit)
-
-    Returns a list containing the file path and extension type.
-
-    `ctx` - Discord context object\n
-    `bird` (str) - bird to get song of
-    """
-
-    # fetch scientific names of birds
-    try:
-        sciBird = await get_sciname(bird)
-    except GenericError:
-        sciBird = bird
-    songs = await get_files(sciBird, "songs", Filter())
-    logger.info("songs: " + str(songs))
-    prevK = int(database.hget(f"channel:{ctx.channel.id}", "prevK"))
-    if songs:
-        k = (prevK + 1) % len(songs)
-        logger.info("prevK: " + str(prevK))
-        logger.info("k: " + str(k))
-
-        for x in range(0, len(songs)):  # check file type and size
-            y = (x + k) % len(songs)
-            song_link = songs[y]
-            extension = song_link.split(".")[-1]
-            logger.info("extension: " + str(extension))
-            statInfo = os.stat(song_link)
-            logger.info("size: " + str(statInfo.st_size))
-            if (
-                extension.lower() in valid_audio_types.values()
-                and statInfo.st_size < 4000000
-            ):  # keep files less than 4mb
-                logger.info("found one!")
-                break
-            elif y == prevK:
-                raise GenericError("No Valid Songs Found", code=999)
-
-        database.hset(f"channel:{ctx.channel.id}", "prevK", str(k))
-    else:
-        raise GenericError("No Songs Found", code=100)
->>>>>>> 86c81464
 
     return [path, extension]
 
@@ -580,19 +528,9 @@
                             f"No valid extensions found. Content-Type: {content_type}"
                         )
                 else:
-<<<<<<< HEAD
-                    ext = guess_extension(content_type)
-                    if ext is None:
-                        raise GenericError("No extensions found.")
-                logger.info(
-                    f"download helper - detected extension: {ext} with content type {content_type}"
-                )
-                filename = f"{path}{ext}"
-=======
                     raise GenericError(f"Invalid content-type.")
 
                 filename = f"{path}.{ext}"
->>>>>>> 86c81464
                 # from https://stackoverflow.com/questions/38358521/alternative-of-urllib-urlretrieve-in-python-3-5
                 with open(filename, "wb") as out_file:
                     block_size = 1024 * 8
