# get_birds.py | commands for getting bird images or songs
# Copyright (C) 2019  EraserBird, person_v1.32, hmmm

# This program is free software: you can redistribute it and/or modify
# it under the terms of the GNU General Public License as published by
# the Free Software Foundation, either version 3 of the License, or
# (at your option) any later version.

# This program is distributed in the hope that it will be useful,
# but WITHOUT ANY WARRANTY; without even the implied warranty of
# MERCHANTABILITY or FITNESS FOR A PARTICULAR PURPOSE.  See the
# GNU General Public License for more details.

# You should have received a copy of the GNU General Public License
# along with this program.  If not, see <https://www.gnu.org/licenses/>.

from random import randint

from discord.ext import commands

from data.data import birdList, database, songBirds
from functions import (channel_setup, error_skip, error_skip_goat,
                       error_skip_song, send_bird, send_birdsong, user_setup)

BASE_MESSAGE = (
"*Here you go!* \n" +
"**Use `b!{new_cmd}` again to get a new {media} of the same bird, " +
"or `b!{skip_cmd}` to get a new bird. " +
"Use `b!{check_cmd} guess` to check your answer. " +
"Use `b!{hint_cmd}` for a hint.**"
)

BIRD_MESSAGE = BASE_MESSAGE.format(media="image",new_cmd="bird",skip_cmd="skip",check_cmd="check",hint_cmd="hint")
GS_MESSAGE = BASE_MESSAGE.format(media="image",new_cmd="gs",skip_cmd="skipgoat",check_cmd="checkgoat",hint_cmd="hintgoat")
SONG_MESSAGE = BASE_MESSAGE.format(media="song",new_cmd="song",skip_cmd="skipsong",check_cmd="checksong",hint_cmd="hintsong")
class Birds(commands.Cog):
    def __init__(self, bot):
        self.bot = bot

    # Bird command - no args
    # help text
    @commands.command(help='- Sends a random bird image for you to ID',
                      aliases=["b"],
                      usage="[female|juvenile]")
    # 10 second cooldown
    @commands.cooldown(1, 5.0, type=commands.BucketType.channel)
    async def bird(self, ctx, add_on=""):
        print("bird")

        await channel_setup(ctx)
        await user_setup(ctx)

        if not (add_on == "female" or add_on == "juvenile" or add_on == ""):
            await ctx.send("This command only takes female, juvenile, or nothing!")
            return

        print("bird: " + str(database.lindex(str(ctx.channel.id), 0))[2:-1])
        print("answered: " + str(int(database.lindex(str(ctx.channel.id), 1))))

        answered = int(database.lindex(str(ctx.channel.id), 1))
        # check to see if previous bird was answered
        if answered:  # if yes, give a new bird
            database.lset(str(ctx.channel.id), 1, "0")
            currentBird = birdList[randint(0, len(birdList) - 1)]
            prevB = str(database.lindex(str(ctx.channel.id), 8))[2:-1]
            while currentBird == prevB:
                currentBird = birdList[randint(0, len(birdList) - 1)]
            database.lset(str(ctx.channel.id), 8, str(currentBird))
            database.lset(str(ctx.channel.id), 0, str(currentBird))
            print("currentBird: " + str(currentBird))
            await send_bird(
                ctx,
                currentBird,
                on_error=error_skip,
                message=
                BIRD_MESSAGE,
                addOn=add_on)
        else:  # if no, give the same bird
            await send_bird(
                ctx,
                str(database.lindex(str(ctx.channel.id), 0))[2:-1],
                on_error=error_skip,
                message=
                BIRD_MESSAGE,
                addOn=add_on)

    # goatsucker command - no args
    @commands.command(help='- Sends a random goatsucker to ID', aliases=["gs"])
    @commands.cooldown(1, 5.0, type=commands.BucketType.channel)
    async def goatsucker(self, ctx):
        print("goatsucker")

        await channel_setup(ctx)
        await user_setup(ctx)

<<<<<<< HEAD
        goatsuckers = [
            "Common Pauraque", "Chuck-will's-widow", "Whip-poor-will"
        ]
=======
>>>>>>> 7b98a51a
        answered = int(database.lindex(str(ctx.channel.id), 6))
        # check to see if previous bird was answered
        if answered:  # if yes, give a new bird
            database.lset(str(ctx.channel.id), 6, "0")
            currentBird = goatsuckers[randint(0, 2)]
            database.lset(str(ctx.channel.id), 5, str(currentBird))
            print("currentBird: " + str(currentBird))
            await send_bird(
                ctx,
                currentBird,
                on_error=error_skip_goat,
                message=
                GS_MESSAGE
            )
        else:  # if no, give the same bird
            await send_bird(
                ctx,
                str(database.lindex(str(ctx.channel.id), 5))[2:-1],
                on_error=error_skip_goat,
                message=
                GS_MESSAGE
            )
            database.lset(str(ctx.channel.id), 6, "0")

    # picks a random bird call to send
    @commands.command(help="- Sends a bird call to ID", aliases=["s"])
    @commands.cooldown(1, 5.0, type=commands.BucketType.channel)
    async def song(self, ctx):
        print("song")

        await channel_setup(ctx)
        await user_setup(ctx)

        songAnswered = int(database.lindex(str(ctx.channel.id), 3))
        # check to see if previous bird was answered
        if songAnswered:  # if yes, give a new bird
            v = randint(0, len(songBirds) - 1)
            currentSongBird = songBirds[v]
            prevS = str(database.lindex(str(ctx.channel.id), 9))[2:-1]
            while currentSongBird == prevS:
                currentSongBird = songBirds[randint(0, len(songBirds) - 1)]
            database.lset(str(ctx.channel.id), 9, str(currentSongBird))
            database.lset(str(ctx.channel.id), 2, str(currentSongBird))
            print("currentSongBird: " + str(currentSongBird))
            await send_birdsong(
                ctx,
                currentSongBird,
                on_error=error_skip_song,
                message=
                SONG_MESSAGE
            )
            database.lset(str(ctx.channel.id), 3, "0")
        else:
            await send_birdsong(
                ctx,
                str(database.lindex(str(ctx.channel.id), 2))[2:-1],
                on_error=error_skip_song,
                message=
                SONG_MESSAGE
            )
            database.lset(str(ctx.channel.id), 3, "0")


def setup(bot):
    bot.add_cog(Birds(bot))<|MERGE_RESOLUTION|>--- conflicted
+++ resolved
@@ -18,9 +18,10 @@
 
 from discord.ext import commands
 
-from data.data import birdList, database, songBirds
+from data.data import birdList, database, songBirds,goatsuckers
 from functions import (channel_setup, error_skip, error_skip_goat,
-                       error_skip_song, send_bird, send_birdsong, user_setup)
+                       error_skip_song, send_bird, 
+					   send_birdsong, user_setup)
 
 BASE_MESSAGE = (
 "*Here you go!* \n" +
@@ -93,12 +94,6 @@
         await channel_setup(ctx)
         await user_setup(ctx)
 
-<<<<<<< HEAD
-        goatsuckers = [
-            "Common Pauraque", "Chuck-will's-widow", "Whip-poor-will"
-        ]
-=======
->>>>>>> 7b98a51a
         answered = int(database.lindex(str(ctx.channel.id), 6))
         # check to see if previous bird was answered
         if answered:  # if yes, give a new bird
