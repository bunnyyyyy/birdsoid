# get_birds.py | commands for getting bird images or songs
# Copyright (C) 2019  EraserBird, person_v1.32, hmmm

# This program is free software: you can redistribute it and/or modify
# it under the terms of the GNU General Public License as published by
# the Free Software Foundation, either version 3 of the License, or
# (at your option) any later version.

# This program is distributed in the hope that it will be useful,
# but WITHOUT ANY WARRANTY; without even the implied warranty of
# MERCHANTABILITY or FITNESS FOR A PARTICULAR PURPOSE.  See the
# GNU General Public License for more details.

# You should have received a copy of the GNU General Public License
# along with this program.  If not, see <https://www.gnu.org/licenses/>.

from random import randint

from discord.ext import commands

from data.data import birdList, database, songBirds,goatsuckers
from functions import (channel_setup, error_skip, error_skip_goat,
                       error_skip_song, send_bird, 
					   send_birdsong, user_setup)

BASE_MESSAGE = (
"*Here you go!* \n" +
"**Use `b!{new_cmd}` again to get a new {media} of the same bird, " +
"or `b!{skip_cmd}` to get a new bird. " +
"Use `b!{check_cmd} guess` to check your answer. " +
"Use `b!{hint_cmd}` for a hint.**"
)

BIRD_MESSAGE = BASE_MESSAGE.format(media="image",new_cmd="bird",skip_cmd="skip",check_cmd="check",hint_cmd="hint")
GS_MESSAGE = BASE_MESSAGE.format(media="image",new_cmd="gs",skip_cmd="skipgoat",check_cmd="checkgoat",hint_cmd="hintgoat")
SONG_MESSAGE = BASE_MESSAGE.format(media="song",new_cmd="song",skip_cmd="skipsong",check_cmd="checksong",hint_cmd="hintsong")
class Birds(commands.Cog):
    def __init__(self, bot):
        self.bot = bot

    # Bird command - no args
    # help text
<<<<<<< HEAD
    @commands.command(help='- Sends a random bird image for you to ID',
                      aliases=["b"],
                      usage="[female|juvenile]")
    # 10 second cooldown
=======
    @commands.command(help='- Sends a random bird image for you to ID', aliases=["b"], usage="[female|juvenile]")
    # 5 second cooldown
>>>>>>> 6e00aa0f
    @commands.cooldown(1, 5.0, type=commands.BucketType.channel)
    async def bird(self, ctx, add_on=""):
        print("bird")

        await channel_setup(ctx)
        await user_setup(ctx)

        if not (add_on == "female" or add_on == "juvenile" or add_on == ""):
            await ctx.send("This command only takes female, juvenile, or nothing!")
            return

        print("bird: " + str(database.lindex(str(ctx.channel.id), 0))[2:-1])
        print("answered: " + str(int(database.lindex(str(ctx.channel.id), 1))))

        answered = int(database.lindex(str(ctx.channel.id), 1))
        # check to see if previous bird was answered
        if answered:  # if yes, give a new bird
            database.lset(str(ctx.channel.id), 1, "0")
            currentBird = birdList[randint(0, len(birdList) - 1)]
            prevB = str(database.lindex(str(ctx.channel.id), 8))[2:-1]
            while currentBird == prevB:
                currentBird = birdList[randint(0, len(birdList) - 1)]
            database.lset(str(ctx.channel.id), 8, str(currentBird))
            database.lset(str(ctx.channel.id), 0, str(currentBird))
            print("currentBird: " + str(currentBird))
            await send_bird(
                ctx,
                currentBird,
                on_error=error_skip,
                message=
                BIRD_MESSAGE,
                addOn=add_on)
        else:  # if no, give the same bird
            await send_bird(
                ctx,
                str(database.lindex(str(ctx.channel.id), 0))[2:-1],
                on_error=error_skip,
                message=
                BIRD_MESSAGE,
                addOn=add_on)

    # goatsucker command - no args
    @commands.command(help='- Sends a random goatsucker to ID', aliases=["gs"])
    @commands.cooldown(1, 5.0, type=commands.BucketType.channel)
    async def goatsucker(self, ctx):
        print("goatsucker")

        await channel_setup(ctx)
        await user_setup(ctx)

        answered = int(database.lindex(str(ctx.channel.id), 6))
        # check to see if previous bird was answered
        if answered:  # if yes, give a new bird
            database.lset(str(ctx.channel.id), 6, "0")
            currentBird = goatsuckers[randint(0, 2)]
            database.lset(str(ctx.channel.id), 5, str(currentBird))
            print("currentBird: " + str(currentBird))
            await send_bird(
                ctx,
                currentBird,
                on_error=error_skip_goat,
                message=
                GS_MESSAGE
            )
        else:  # if no, give the same bird
            await send_bird(
                ctx,
                str(database.lindex(str(ctx.channel.id), 5))[2:-1],
                on_error=error_skip_goat,
                message=
                GS_MESSAGE
            )
            database.lset(str(ctx.channel.id), 6, "0")

    # picks a random bird call to send
    @commands.command(help="- Sends a bird call to ID", aliases=["s"])
    @commands.cooldown(1, 5.0, type=commands.BucketType.channel)
    async def song(self, ctx):
        print("song")

        await channel_setup(ctx)
        await user_setup(ctx)

        songAnswered = int(database.lindex(str(ctx.channel.id), 3))
        # check to see if previous bird was answered
        if songAnswered:  # if yes, give a new bird
            v = randint(0, len(songBirds) - 1)
            currentSongBird = songBirds[v]
            prevS = str(database.lindex(str(ctx.channel.id), 9))[2:-1]
            while currentSongBird == prevS:
                currentSongBird = songBirds[randint(0, len(songBirds) - 1)]
            database.lset(str(ctx.channel.id), 9, str(currentSongBird))
            database.lset(str(ctx.channel.id), 2, str(currentSongBird))
            print("currentSongBird: " + str(currentSongBird))
            await send_birdsong(
                ctx,
                currentSongBird,
                on_error=error_skip_song,
                message=
                SONG_MESSAGE
            )
            database.lset(str(ctx.channel.id), 3, "0")
        else:
            await send_birdsong(
                ctx,
                str(database.lindex(str(ctx.channel.id), 2))[2:-1],
                on_error=error_skip_song,
                message=
                SONG_MESSAGE
            )
            database.lset(str(ctx.channel.id), 3, "0")


def setup(bot):
    bot.add_cog(Birds(bot))<|MERGE_RESOLUTION|>--- conflicted
+++ resolved
@@ -40,15 +40,8 @@
 
     # Bird command - no args
     # help text
-<<<<<<< HEAD
-    @commands.command(help='- Sends a random bird image for you to ID',
-                      aliases=["b"],
-                      usage="[female|juvenile]")
-    # 10 second cooldown
-=======
     @commands.command(help='- Sends a random bird image for you to ID', aliases=["b"], usage="[female|juvenile]")
     # 5 second cooldown
->>>>>>> 6e00aa0f
     @commands.cooldown(1, 5.0, type=commands.BucketType.channel)
     async def bird(self, ctx, add_on=""):
         print("bird")
