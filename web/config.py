import os
import random
import string

import sentry_sdk
from flask import Flask, session
from sentry_sdk.integrations.flask import FlaskIntegration
from sentry_sdk.integrations.redis import RedisIntegration

from data.data import database, logger

sentry_sdk.init(
    release=f"Heroku Release {os.getenv('HEROKU_RELEASE_VERSION')}:{os.getenv('HEROKU_SLUG_DESCRIPTION')}",
    dsn=str(os.getenv("SENTRY_API_DSN")),
    integrations=[FlaskIntegration(), RedisIntegration()]
)
app = Flask(__name__)
app.config['SEND_FILE_MAX_AGE_DEFAULT'] = 0
app.config['SESSION_COOKIE_SAMESITE'] = "Strict"
app.config['SESSION_COOKIE_SECURE'] = True
app.secret_key = os.getenv("FLASK_SECRET_KEY")
FRONTEND_URL = os.getenv("FRONTEND_URL")
DATABASE_SESSION_EXPIRE = 172800 # 2 days

# Web Database Keys

# web.session:session_id : {
#   bird: ""
#   media_type: ""
#   answered: 1
#   prevB: ""
#   prevJ: 20
#   tempScore: 0
#   user_id: 0
# }

# web.user:user_id : {
#   avatar_hash: ""
#   avatar_url: "https://cdn.discordapp.com/avatars/{user_id}/{avatar_hash}.png"
#   username: ""
#   discriminator: ""
# }

def web_session_setup(session_id):
    logger.info("setting up session")
    session_id = str(session_id)
    if database.exists(f"web.session:{session_id}"):
        logger.info("session data ok")
    else:
        database.hmset(
            f"web.session:{session_id}",
            {
                "bird": "",
                "media_type": "",
                "answered": 1,  # true = 1, false = 0
                "prevB": "",
                "prevJ": 20,
                "tempScore": 0,  # not used = -1
                "user_id": 0
<<<<<<< HEAD
            }
        )
        database.expire(f"web.session:{session_id}", 604800)
=======
            })
        database.expire(f"web.session:{session_id}", DATABASE_SESSION_EXPIRE)
>>>>>>> ac97f3e2
        logger.info("session set up")

def update_web_user(user_data):
    logger.info("updating user data")
    session_id = get_session_id()
    user_id = str(user_data['id'])
    database.hset(f"web.session:{session_id}", "user_id", user_id)
    database.expire(f"web.session:{session_id}", DATABASE_SESSION_EXPIRE)
    database.hmset(
        f"web.user:{user_id}", {
            "avatar_hash": str(user_data['avatar']),
            "avatar_url": f"https://cdn.discordapp.com/avatars/{user_id}/{user_data['avatar']}.png",
            "username": str(user_data['username']),
            "discriminator": str(user_data['discriminator'])
        }
    )
    user_setup(user_id)
    tempScore = int(database.hget(f"web.session:{session_id}", "tempScore"))
    if tempScore not in (0, -1):
        database.zincrby("users:global", tempScore, int(user_id))
        database.hset(f"web.session:{session_id}", "tempScore", -1)
    logger.info("updated user data")

# sets up new user
def user_setup(user_id):
    logger.info("checking user data")
    if database.zscore("users:global", str(user_id)) is not None:
        logger.info("user global ok")
    else:
        database.zadd("users:global", {str(user_id): 0})
        logger.info("user global added")

    # Add streak
    if (database.zscore("streak:global", str(user_id)) is
        not None) and (database.zscore("streak.max:global", str(user_id)) is not None):
        logger.info("user streak in already")
    else:
        database.zadd("streak:global", {str(user_id): 0})
        database.zadd("streak.max:global", {str(user_id): 0})
        logger.info("added streak")

# sets up new birds
def bird_setup(user_id, bird):
    logger.info("checking bird data")
    if database.zscore("incorrect:global", string.capwords(str(bird))) is not None:
        logger.info("bird global ok")
    else:
        database.zadd("incorrect:global", {string.capwords(str(bird)): 0})
        logger.info("bird global added")

    if database.zscore(f"incorrect.user:{user_id}", string.capwords(str(bird))) is not None:
        logger.info("bird user ok")
    else:
        database.zadd(f"incorrect.user:{user_id}", {string.capwords(str(bird)): 0})
        logger.info("bird user added")

def get_session_id():
    if "id" not in session:
        session["id"] = start_session()
        return str(session["id"])
    elif not verify_session(session["id"]):
        session["id"] = start_session()
        return str(session["id"])
    else:
        return str(session["id"])

def start_session():
    logger.info("creating session id")
    session_id = 0
    session_id = random.randint(420000000, 420999999)
    while database.exists(f"web.session:{session_id}") and session_id == 0:
        session_id = random.randint(420000000, 420999999)
    logger.info(f"session_id: {session_id}")
    web_session_setup(session_id)
    logger.info(f"created session id: {session_id}")
    return session_id

def verify_session(session_id):
    session_id = str(session_id)
    logger.info(f"verifying session id: {session_id}")
    if not database.exists(f"web.session:{session_id}"):
        logger.info("doesn't exist")
        return False
    elif int(database.hget(f"web.session:{session_id}", "user_id")) == 0:
        logger.info("exists, no user id")
        return True
    else:
        logger.info("exists with user id")
        return int(database.hget(f"web.session:{session_id}", "user_id"))<|MERGE_RESOLUTION|>--- conflicted
+++ resolved
@@ -56,15 +56,10 @@
                 "prevB": "",
                 "prevJ": 20,
                 "tempScore": 0,  # not used = -1
-                "user_id": 0
-<<<<<<< HEAD
+
             }
         )
-        database.expire(f"web.session:{session_id}", 604800)
-=======
-            })
         database.expire(f"web.session:{session_id}", DATABASE_SESSION_EXPIRE)
->>>>>>> ac97f3e2
         logger.info("session set up")
 
 def update_web_user(user_data):
