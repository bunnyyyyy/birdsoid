import asyncio
import random
import string

import flask

from bot.core import spellcheck
from bot.data import birdList, get_wiki_url, songBirds
<<<<<<< HEAD
from bot.functions import (incorrect_increment, score_increment,
                           session_increment, streak_increment)
=======
>>>>>>> 11f874ad
from web.config import (FRONTEND_URL, bird_setup, database, get_session_id,
                        logger)
from web.functions import get_sciname, send_bird

bp = flask.Blueprint('practice', __name__, url_prefix='/practice')

@bp.after_request  # enable CORS
def after_request(response):
    header = response.headers
    header['Access-Control-Allow-Origin'] = FRONTEND_URL
    header['Access-Control-Allow-Credentials'] = 'true'
    return response

def increment_bird_frequency(bird, user_id):
    bird_setup(user_id, bird)
    database.zincrby("frequency.bird:global", 1, string.capwords(bird))

@bp.route('/get', methods=['GET'])
def get_bird():
    logger.info("endpoint: get bird")
    session_id = get_session_id()
    media_type = flask.request.args.get("media", "images", str)
    addon = flask.request.args.get("addon", "", str)
    bw = bool(flask.request.args.get("bw", 0, int))
    logger.info(f"args: media: {media_type}; addon: {addon}; bw: {bw};")

    logger.info("bird: " + database.hget(f"web.session:{session_id}", "bird").decode("utf-8"))

    tempScore = int(database.hget(f"web.session:{session_id}", "tempScore"))
    if tempScore >= 10:
        logger.info("trial maxed")
        flask.abort(403, "Sign in to continue")

    if media_type != "images" and media_type != "songs":
        logger.error(f"invalid media type {media_type}")
        flask.abort(406, "Invalid media type")
        return

    answered = int(database.hget(f"web.session:{session_id}", "answered"))
    logger.info(f"answered: {answered}")
    # check to see if previous bird was answered
    if answered:  # if yes, give a new bird
        id_list = (songBirds if media_type == "songs" else birdList)
        currentBird = random.choice(id_list)
        user_id = int(database.hget(f"web.session:{session_id}", "user_id"))
        if user_id != 0:
            session_increment(user_id, "total", 1)
            increment_bird_frequency(currentBird, user_id)
        prevB = database.hget(f"web.session:{session_id}", "prevB").decode("utf-8")
        while currentBird == prevB and len(id_list) > 1:
            currentBird = random.choice(id_list)
        database.hset(f"web.session:{session_id}", "prevB", str(currentBird))
        database.hset(f"web.session:{session_id}", "bird", str(currentBird))
        database.hset(f"web.session:{session_id}", "media_type", str(media_type))
        logger.info("currentBird: " + str(currentBird))
        database.hset(f"web.session:{session_id}", "answered", "0")
        file_object, ext = asyncio.run(send_bird(currentBird, media_type, addon, bw))
    else:  # if no, give the same bird
        file_object, ext = asyncio.run(
            send_bird(
                database.hget(f"web.session:{session_id}", "bird").decode("utf-8"),
                str(database.hget(f"web.session:{session_id}", "media_type"))[2:-1], addon, bw
            )
        )

    logger.info(f"file_object: {file_object}")
    logger.info(f"extension: {ext}")
    return flask.send_file(file_object, attachment_filename=f"bird.{ext}")

@bp.route('/check', methods=['GET'])
def check_bird():
    logger.info("endpoint: check bird")
    bird_guess = flask.request.args.get("guess", "", str)

    session_id = get_session_id()
    user_id = int(database.hget(f"web.session:{session_id}", "user_id"))

    currentBird = database.hget(f"web.session:{session_id}", "bird").decode("utf-8")
    if currentBird == "":  # no bird
        logger.info("bird is blank")
        flask.abort(406, "Bird is blank")
    elif bird_guess == "":
        logger.info("empty guess")
        flask.abort(406, "Empty guess")
    else:  # if there is a bird, it checks answer
        logger.info("currentBird: " + str(currentBird.lower().replace("-", " ")))
        logger.info("args: " + str(bird_guess.lower().replace("-", " ")))

        sciBird = asyncio.run(get_sciname(currentBird))
        if spellcheck(bird_guess, currentBird) or spellcheck(bird_guess, sciBird):
            logger.info("correct")

            database.hset(f"web.session:{session_id}", "bird", "")
            database.hset(f"web.session:{session_id}", "answered", "1")

            tempScore = int(database.hget(f"web.session:{session_id}", "tempScore"))
            if user_id != 0:
                bird_setup(user_id, currentBird)
                score_increment(user_id, 1)
                session_increment(user_id, "correct", 1)
                streak_increment(user_id, 1)
            elif tempScore >= 10:
                logger.info("trial maxed")
                flask.abort(403, "Sign in to continue")
            else:
                database.hset(f"web.session:{session_id}", "tempScore", str(tempScore + 1))

            url = get_wiki_url(currentBird)
            return {"guess": bird_guess, "answer": currentBird, "sciname": sciBird, "status": "correct", "wiki": url}

        else:
            logger.info("incorrect")

            database.hset(f"web.session:{session_id}", "bird", "")
            database.hset(f"web.session:{session_id}", "answered", "1")
            database.zincrby("incorrect:global", 1, currentBird)

            if user_id != 0:
                bird_setup(user_id, currentBird)
                incorrect_increment(user_id, currentBird, 1)
                session_increment(user_id, "incorrect", 1)
                streak_increment(user_id, None) # reset streak

            url = get_wiki_url(currentBird)
            return {"guess": bird_guess, "answer": currentBird, "sciname": sciBird, "status": "incorrect", "wiki": url}

@bp.route('/skip', methods=['GET'])
def skip_bird():
    logger.info("endpoint: skip bird")
    session_id = get_session_id()
    user_id = int(database.hget(f"web.session:{session_id}", "user_id"))

    currentBird = database.hget(f"web.session:{session_id}", "bird").decode("utf-8")
    if currentBird != "":  # check if there is bird
        database.hset(f"web.session:{session_id}", "bird", "")
        database.hset(f"web.session:{session_id}", "answered", "1")
        if user_id != 0:
            streak_increment(user_id, None) # reset streak
        scibird = asyncio.run(get_sciname(currentBird))
        url = get_wiki_url(currentBird)  # sends wiki page
    else:
        logger.info("bird is blank")
        flask.abort(406, "Bird is blank")
    return {"answer": currentBird, "sciname": scibird, "wiki": url}

@bp.route('/hint', methods=['GET'])
def hint_bird():
    logger.info("endpoint: hint bird")

    session_id = get_session_id()
    currentBird = database.hget(f"web.session:{session_id}", "bird").decode("utf-8")
    if currentBird != "":  # check if there is bird
        return {"hint": currentBird[0]}
    else:
        logger.info("bird is blank")
        flask.abort(406, "Bird is blank")<|MERGE_RESOLUTION|>--- conflicted
+++ resolved
@@ -6,11 +6,8 @@
 
 from bot.core import spellcheck
 from bot.data import birdList, get_wiki_url, songBirds
-<<<<<<< HEAD
 from bot.functions import (incorrect_increment, score_increment,
                            session_increment, streak_increment)
-=======
->>>>>>> 11f874ad
 from web.config import (FRONTEND_URL, bird_setup, database, get_session_id,
                         logger)
 from web.functions import get_sciname, send_bird
